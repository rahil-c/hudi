/*
 * Licensed to the Apache Software Foundation (ASF) under one
 * or more contributor license agreements.  See the NOTICE file
 * distributed with this work for additional information
 * regarding copyright ownership.  The ASF licenses this file
 * to you under the Apache License, Version 2.0 (the
 * "License"); you may not use this file except in compliance
 * with the License.  You may obtain a copy of the License at
 *
 *      http://www.apache.org/licenses/LICENSE-2.0
 *
 * Unless required by applicable law or agreed to in writing, software
 * distributed under the License is distributed on an "AS IS" BASIS,
 * WITHOUT WARRANTIES OR CONDITIONS OF ANY KIND, either express or implied.
 * See the License for the specific language governing permissions and
 * limitations under the License.
 */

package org.apache.hudi.metadata;

import org.apache.hudi.avro.HoodieAvroReaderContext;
import org.apache.hudi.avro.HoodieAvroUtils;
import org.apache.hudi.avro.model.HoodieMetadataRecord;
import org.apache.hudi.common.config.HoodieCommonConfig;
import org.apache.hudi.common.config.HoodieMetadataConfig;
import org.apache.hudi.common.config.TypedProperties;
import org.apache.hudi.common.data.HoodieData;
import org.apache.hudi.common.data.HoodieListData;
import org.apache.hudi.common.data.HoodieListPairData;
import org.apache.hudi.common.data.HoodiePairData;
import org.apache.hudi.common.engine.HoodieEngineContext;
import org.apache.hudi.common.engine.HoodieReaderContext;
import org.apache.hudi.common.function.SerializableBiFunction;
import org.apache.hudi.common.function.SerializableFunction;
import org.apache.hudi.common.function.SerializableFunctionUnchecked;
import org.apache.hudi.common.model.FileSlice;
import org.apache.hudi.common.model.HoodieAvroRecord;
import org.apache.hudi.common.model.HoodieFileGroupId;
import org.apache.hudi.common.model.HoodieKey;
import org.apache.hudi.common.model.HoodieRecord;
import org.apache.hudi.common.model.HoodieRecordGlobalLocation;
import org.apache.hudi.common.table.HoodieTableMetaClient;
import org.apache.hudi.common.table.log.InstantRange;
import org.apache.hudi.common.table.read.FileGroupReaderSchemaHandler;
import org.apache.hudi.common.table.read.buffer.FileGroupRecordBufferLoader;
import org.apache.hudi.common.table.read.HoodieFileGroupReader;
import org.apache.hudi.common.table.read.buffer.ReusableFileGroupRecordBufferLoader;
import org.apache.hudi.common.table.timeline.HoodieInstant;
import org.apache.hudi.common.table.view.HoodieTableFileSystemView;
import org.apache.hudi.common.util.HoodieDataUtils;
import org.apache.hudi.common.util.Option;
import org.apache.hudi.common.util.StringUtils;
import org.apache.hudi.common.util.ValidationUtils;
import org.apache.hudi.common.util.collection.ClosableIterator;
import org.apache.hudi.common.util.collection.ClosableSortedDedupingIterator;
import org.apache.hudi.common.util.collection.CloseableMappingIterator;
import org.apache.hudi.common.util.collection.EmptyIterator;
import org.apache.hudi.common.util.collection.ImmutablePair;
import org.apache.hudi.common.util.collection.Pair;
import org.apache.hudi.exception.HoodieIOException;
import org.apache.hudi.exception.TableNotFoundException;
import org.apache.hudi.expression.BindVisitor;
import org.apache.hudi.expression.Expression;
import org.apache.hudi.expression.Literal;
import org.apache.hudi.expression.Predicate;
import org.apache.hudi.expression.Predicates;
import org.apache.hudi.internal.schema.Types;
import org.apache.hudi.io.storage.HoodieAvroFileReader;
import org.apache.hudi.io.storage.HoodieIOFactory;
import org.apache.hudi.storage.HoodieStorage;
import org.apache.hudi.storage.StoragePath;
import org.apache.hudi.storage.StoragePathInfo;

import org.apache.avro.Schema;
import org.apache.avro.generic.GenericRecord;
import org.apache.avro.generic.IndexedRecord;
import org.slf4j.Logger;
import org.slf4j.LoggerFactory;

import java.io.IOException;
import java.util.ArrayList;
import java.util.Arrays;
import java.util.Collections;
import java.util.HashMap;
import java.util.HashSet;
import java.util.Iterator;
import java.util.List;
import java.util.Map;
import java.util.Objects;
import java.util.Set;
import java.util.TreeSet;
import java.util.concurrent.ConcurrentHashMap;
import java.util.function.Function;
import java.util.stream.Collectors;
import java.util.stream.IntStream;

import static org.apache.hudi.common.config.HoodieCommonConfig.DISK_MAP_BITCASK_COMPRESSION_ENABLED;
import static org.apache.hudi.common.config.HoodieCommonConfig.SPILLABLE_DISK_MAP_TYPE;
import static org.apache.hudi.common.config.HoodieMemoryConfig.MAX_MEMORY_FOR_MERGE;
import static org.apache.hudi.common.config.HoodieMemoryConfig.SPILLABLE_MAP_BASE_PATH;
import static org.apache.hudi.common.config.HoodieMetadataConfig.DEFAULT_METADATA_ENABLE_FULL_SCAN_LOG_FILES;
import static org.apache.hudi.common.util.ValidationUtils.checkState;
import static org.apache.hudi.metadata.HoodieMetadataPayload.KEY_FIELD_NAME;
import static org.apache.hudi.metadata.HoodieMetadataPayload.SECONDARY_INDEX_RECORD_KEY_SEPARATOR;
import static org.apache.hudi.metadata.HoodieTableMetadataUtil.IDENTITY_ENCODING;
import static org.apache.hudi.metadata.HoodieTableMetadataUtil.PARTITION_NAME_BLOOM_FILTERS;
import static org.apache.hudi.metadata.HoodieTableMetadataUtil.PARTITION_NAME_COLUMN_STATS;
import static org.apache.hudi.metadata.HoodieTableMetadataUtil.PARTITION_NAME_FILES;
import static org.apache.hudi.metadata.HoodieTableMetadataUtil.existingIndexVersionOrDefault;
import static org.apache.hudi.metadata.HoodieTableMetadataUtil.getFileSystemViewForMetadataTable;

/**
 * Table metadata provided by an internal DFS backed Hudi metadata table.
 */
public class HoodieBackedTableMetadata extends BaseTableMetadata {

  private static final Logger LOG = LoggerFactory.getLogger(HoodieBackedTableMetadata.class);
  private static final Schema SCHEMA = HoodieAvroUtils.addMetadataFields(HoodieMetadataRecord.getClassSchema());

  private final String metadataBasePath;

  private HoodieTableMetaClient metadataMetaClient;
  private Set<String> validInstantTimestamps = null;
  private HoodieTableFileSystemView metadataFileSystemView;
  // should we reuse the open file handles, across calls
  private final boolean reuse;
  private final transient Map<HoodieFileGroupId, Pair<HoodieAvroFileReader, ReusableFileGroupRecordBufferLoader<IndexedRecord>>> reusableFileReaders = new ConcurrentHashMap<>();

  // Latest file slices in the metadata partitions
  private final Map<String, List<FileSlice>> partitionFileSliceMap = new ConcurrentHashMap<>();

  public HoodieBackedTableMetadata(HoodieEngineContext engineContext,
                                   HoodieStorage storage,
                                   HoodieMetadataConfig metadataConfig,
                                   String datasetBasePath) {
    this(engineContext, storage, metadataConfig, datasetBasePath, false);
  }

  public HoodieBackedTableMetadata(HoodieEngineContext engineContext,
                                   HoodieStorage storage,
                                   HoodieMetadataConfig metadataConfig,
                                   String datasetBasePath, boolean reuse) {
    super(engineContext, storage, metadataConfig, datasetBasePath);
    this.reuse = reuse;
    this.metadataBasePath = HoodieTableMetadata.getMetadataTableBasePath(dataBasePath.toString());

    initIfNeeded();
  }

  private void initIfNeeded() {
    if (!isMetadataTableInitialized) {
      if (!HoodieTableMetadata.isMetadataTable(metadataBasePath)) {
        LOG.info("Metadata table is disabled.");
      }
    } else if (this.metadataMetaClient == null) {
      try {
        this.metadataMetaClient = HoodieTableMetaClient.builder()
            .setStorage(storage)
            .setBasePath(metadataBasePath)
            .build();
      } catch (TableNotFoundException e) {
        LOG.warn("Metadata table was not found at path {}", metadataBasePath);
        this.isMetadataTableInitialized = false;
        this.metadataMetaClient = null;
        this.metadataFileSystemView = null;
        this.validInstantTimestamps = null;
      } catch (Exception e) {
        LOG.error("Failed to initialize metadata table at path {}", metadataBasePath, e);
        this.isMetadataTableInitialized = false;
        this.metadataMetaClient = null;
        this.metadataFileSystemView = null;
        this.validInstantTimestamps = null;
      }
    }
  }

  @Override
  protected Option<HoodieRecord<HoodieMetadataPayload>> getRecordByKey(String key, String partitionName) {
    List<HoodieRecord<HoodieMetadataPayload>> records = getRecordsByKeys(
        HoodieListData.eager(Collections.singletonList(key)), partitionName, IDENTITY_ENCODING)
        .values().collectAsList();
    ValidationUtils.checkArgument(records.size() <= 1, () -> "Found more than 1 record for record key " + key);
    return records.isEmpty() ? Option.empty() : Option.ofNullable(records.get(0));
  }

  @Override
  public List<String> getPartitionPathWithPathPrefixUsingFilterExpression(List<String> relativePathPrefixes,
                                                                          Types.RecordType partitionFields,
                                                                          Expression expression) throws IOException {
    Expression boundedExpr = expression.accept(new BindVisitor(partitionFields, caseSensitive));
    List<String> selectedPartitionPaths = getPartitionPathWithPathPrefixes(relativePathPrefixes);

    // Can only prune partitions if the number of partition levels matches partition fields
    // Here we'll check the first selected partition to see whether the numbers match.
    if (hiveStylePartitioningEnabled
        && getPathPartitionLevel(partitionFields, selectedPartitionPaths.get(0)) == partitionFields.fields().size()) {
      return selectedPartitionPaths.stream()
          .filter(p ->
              (boolean) boundedExpr.eval(extractPartitionValues(partitionFields, p, urlEncodePartitioningEnabled)))
          .collect(Collectors.toList());
    }

    return selectedPartitionPaths;
  }

  @Override
  public List<String> getPartitionPathWithPathPrefixes(List<String> relativePathPrefixes) throws IOException {
    // TODO: consider skipping this method for non-partitioned table and simplify the checks
    return getAllPartitionPaths().stream()
        .filter(p -> relativePathPrefixes.stream().anyMatch(relativePathPrefix ->
            // Partition paths stored in metadata table do not have the slash at the end.
            // If the relativePathPrefix is empty, return all partition paths;
            // else if the relative path prefix is the same as the path, this is an exact match;
            // else, we need to make sure the path is a subdirectory of relativePathPrefix, by
            // checking if the path starts with relativePathPrefix appended by a slash ("/").
            StringUtils.isNullOrEmpty(relativePathPrefix)
                || p.equals(relativePathPrefix) || p.startsWith(relativePathPrefix + "/")))
        .collect(Collectors.toList());
  }

  @Override
  public HoodieData<HoodieRecord<HoodieMetadataPayload>> getRecordsByKeyPrefixes(HoodieData<String> keyPrefixes,
                                                                                 String partitionName,
                                                                                 boolean shouldLoadInMemory,
                                                                                 SerializableFunctionUnchecked<String, String> keyEncodingFn) {
    ValidationUtils.checkState(keyPrefixes instanceof HoodieListData, "getRecordsByKeyPrefixes only support HoodieListData at the moment");
    // Apply key encoding
    List<String> sortedKeyPrefixes = new ArrayList<>(keyPrefixes.map(keyEncodingFn::apply).collectAsList());
    // Sort the prefixes so that keys are looked up in order
    // Sort must come after encoding.
    Collections.sort(sortedKeyPrefixes);

    // NOTE: Since we partition records to a particular file-group by full key, we will have
    //       to scan all file-groups for all key-prefixes as each of these might contain some
    //       records matching the key-prefix
    List<FileSlice> partitionFileSlices = partitionFileSliceMap.computeIfAbsent(partitionName,
        k -> HoodieTableMetadataUtil.getPartitionLatestMergedFileSlices(metadataMetaClient, getMetadataFileSystemView(), partitionName));
    checkState(!partitionFileSlices.isEmpty(), () -> "Number of file slices for partition " + partitionName + " should be > 0");

    return (shouldLoadInMemory ? HoodieListData.lazy(partitionFileSlices) :
        getEngineContext().parallelize(partitionFileSlices))
        .flatMap(
            (SerializableFunction<FileSlice, Iterator<HoodieRecord<HoodieMetadataPayload>>>) fileSlice ->
                lookupRecords(partitionName, sortedKeyPrefixes, fileSlice,
                    metadataRecord -> {
                      HoodieMetadataPayload payload = new HoodieMetadataPayload(Option.of(metadataRecord));
                      String rowKey = payload.key != null ? payload.key : metadataRecord.get(KEY_FIELD_NAME).toString();
                      HoodieKey key = new HoodieKey(rowKey, partitionName);
                      return new HoodieAvroRecord<>(key, payload);
                    }, false));
  }

  /**
   * All keys to be looked up go through the following steps:
   * 1. [encode] escape/encode the key if needed
   * 2. [hash to file group] compute the hash of the key to
   * 3. [lookup within file groups] lookup the key in the file group
   * 4. the record is returned
   */
  /**
   * Performs lookup of records in the metadata table.
   *
   * @param keys               The keys to look up in the metadata table
   * @param partitionName      The name of the metadata partition to search in
   * @param fileSlices         The list of file slices to search through
   * @param keyEncodingFn      Optional function to encode keys before lookup
   * @return Pair data containing the looked up records keyed by their original keys
   */
  private HoodiePairData<String, HoodieRecord<HoodieMetadataPayload>> doLookup(HoodieData<String> keys, String partitionName, List<FileSlice> fileSlices,
                                                                               SerializableFunctionUnchecked<String, String> keyEncodingFn) {
    final int numFileSlices = fileSlices.size();
    if (numFileSlices == 1) {
      List<String> keysList = keys.map(keyEncodingFn::apply).collectAsList();
      TreeSet<String> distinctSortedKeys = new TreeSet<>(keysList);
      return lookupKeyRecordPairs(partitionName, new ArrayList<>(distinctSortedKeys), fileSlices.get(0));
    }

    // For SI v2, there are 2 cases require different implementation:
    // SI write path concatenates secKey$recordKey, the secKey needs extracted for hashing;
    // SI read path gives secKey only, no need for secKey extraction.
    SerializableBiFunction<String, Integer, Integer> mappingFunction = HoodieTableMetadataUtil::mapRecordKeyToFileGroupIndex;
    keys = repartitioningIfNeeded(keys, partitionName, numFileSlices, mappingFunction, keyEncodingFn);
    HoodiePairData<Integer, String> persistedInitialPairData = keys
        // Tag key with file group index
        .mapToPair(recordKey -> {
          String encodedKey = keyEncodingFn.apply(recordKey);
          // Always encode the key before apply mapping.
          return new ImmutablePair<>(mappingFunction.apply(encodedKey, numFileSlices), encodedKey);
        });
    persistedInitialPairData.persist("MEMORY_AND_DISK_SER");
    // Use the new processValuesOfTheSameShards API instead of explicit rangeBasedRepartitionForEachKey
    SerializableFunction<Iterator<String>, Iterator<Pair<String, HoodieRecord<HoodieMetadataPayload>>>> processFunction =
        sortedKeys -> {
          List<String> keysList = new ArrayList<>();
          // Decorate with sorted stream deduplication.
          try (ClosableSortedDedupingIterator<String> distinctSortedKeyIter = new ClosableSortedDedupingIterator<>(sortedKeys)) {
            if (!distinctSortedKeyIter.hasNext()) {
              return Collections.emptyIterator();
            }
            distinctSortedKeyIter.forEachRemaining(keysList::add);
          }
          FileSlice fileSlice = fileSlices.get(mappingFunction.apply(keysList.get(0), numFileSlices));
          return lookupKeyRecordPairsItr(partitionName, keysList, fileSlice);
        };

    List<Integer> keySpace = IntStream.range(0, numFileSlices).boxed().collect(Collectors.toList());
    HoodiePairData<String, HoodieRecord<HoodieMetadataPayload>> result =
        getEngineContext().mapGroupsByKey(persistedInitialPairData, processFunction, keySpace, true)
            .mapToPair(p -> Pair.of(p.getLeft(), p.getRight()));
    return result.filter((String k, HoodieRecord<HoodieMetadataPayload> v) -> !v.getData().isDeleted());
  }

  /**
   * All keys to be looked up go through the following steps:
   * 1. [encode] escape/encode the key if needed
   * 2. [hash to file group] compute the hash of the key to
   * 3. [lookup within file groups] lookup the key in the file group
   * 4. the record is returned
   */
  private HoodieData<HoodieRecord<HoodieMetadataPayload>> doLookupIndexRecords(HoodieData<String> keys, String partitionName, List<FileSlice> fileSlices,
                                                                               SerializableFunctionUnchecked<String, String> keyEncodingFn) {

    final int numFileSlices = fileSlices.size();
    if (numFileSlices == 1) {
      List<String> keysList = keys.map(keyEncodingFn::apply).collectAsList();
      TreeSet<String> distinctSortedKeys = new TreeSet<>(keysList);
      return lookupRecords(partitionName, new ArrayList<>(distinctSortedKeys), fileSlices.get(0));
    }

    // For SI v2, there are 2 cases require different implementation:
    // SI write path concatenates secKey$recordKey, the secKey needs extracted for hashing;
    // SI read path gives secKey only, no need for secKey extraction.
    SerializableBiFunction<String, Integer, Integer> mappingFunction = HoodieTableMetadataUtil::mapRecordKeyToFileGroupIndex;
    keys = repartitioningIfNeeded(keys, partitionName, numFileSlices, mappingFunction, keyEncodingFn);
    HoodiePairData<Integer, String> persistedInitialPairData = keys
        // Tag key with file group index
        .mapToPair(recordKey -> {
          String encodedKey = keyEncodingFn.apply(recordKey);
          // Always encode the key before apply mapping.
          return new ImmutablePair<>(mappingFunction.apply(encodedKey, numFileSlices), encodedKey);
        });
    persistedInitialPairData.persist("MEMORY_AND_DISK_SER");

    // Use the new processValuesOfTheSameShards API instead of explicit rangeBasedRepartitionForEachKey
    SerializableFunction<Iterator<String>, Iterator<HoodieRecord<HoodieMetadataPayload>>> processFunction =
        sortedKeys -> {
          List<String> keysList = new ArrayList<>();
          // Decorate with sorted stream deduplication.
          try (ClosableSortedDedupingIterator<String> distinctSortedKeyIter = new ClosableSortedDedupingIterator<>(sortedKeys)) {
            if (!distinctSortedKeyIter.hasNext()) {
              return Collections.emptyIterator();
            }
            distinctSortedKeyIter.forEachRemaining(keysList::add);
          }
          FileSlice fileSlice = fileSlices.get(mappingFunction.apply(keysList.get(0), numFileSlices));
          return lookupRecordsItr(partitionName, keysList, fileSlice);
        };
    List<Integer> keySpace = IntStream.range(0, numFileSlices).boxed().collect(Collectors.toList());
    HoodieData<HoodieRecord<HoodieMetadataPayload>> result =
        getEngineContext().mapGroupsByKey(persistedInitialPairData, processFunction, keySpace, true);

    return result.filter((HoodieRecord<HoodieMetadataPayload> v) -> !v.getData().isDeleted());
  }

  /**
   * Reads record keys from record-level index. Deleted records are filtered out.
   * <p>
   * If the Metadata Table is not enabled, an exception is thrown to distinguish this from the absence of the key.
   *
   * @param recordKeys List of mapping from keys to the record location.
   */
  @Override
  public HoodiePairData<String, HoodieRecordGlobalLocation> readRecordIndex(HoodieData<String> recordKeys) {
    // If record index is not initialized yet, we cannot return an empty result here unlike the code for reading from other
    // indexes. This is because results from this function are used for upserts and returning an empty result here would lead
    // to existing records being inserted again causing duplicates.
    // The caller is required to check for record index existence in MDT before calling this method.
    ValidationUtils.checkState(dataMetaClient.getTableConfig().isMetadataPartitionAvailable(MetadataPartitionType.RECORD_INDEX),
        "Record index is not initialized in MDT");

    // TODO [HUDI-9544]: Metric does not work for rdd based API due to lazy evaluation.
    return getRecordsByKeys(recordKeys, MetadataPartitionType.RECORD_INDEX.getPartitionPath(), IDENTITY_ENCODING)
        .mapToPair((Pair<String, HoodieRecord<HoodieMetadataPayload>> p) -> Pair.of(p.getLeft(), p.getRight().getData().getRecordGlobalLocation()));
  }

  /**
   * Reads record keys from record-level index. Deleted records are filtered out.
   * <p>
   * If the Metadata Table is not enabled, an exception is thrown to distinguish this from the absence of the key.
   *
   * @param recordKeys List of locations of record for the record keys.
   */
  @Override
  public HoodieData<HoodieRecordGlobalLocation> readRecordIndexLocations(HoodieData<String> recordKeys) {
    // If record index is not initialized yet, we cannot return an empty result here unlike the code for reading from other
    // indexes. This is because results from this function are used for upserts and returning an empty result here would lead
    // to existing records being inserted again causing duplicates.
    // The caller is required to check for record index existence in MDT before calling this method.
    ValidationUtils.checkState(dataMetaClient.getTableConfig().isMetadataPartitionAvailable(MetadataPartitionType.RECORD_INDEX),
        "Record index is not initialized in MDT");
    return readIndexRecords(recordKeys, MetadataPartitionType.RECORD_INDEX.getPartitionPath(), IDENTITY_ENCODING)
        .map(r -> r.getData().getRecordGlobalLocation());
  }

  /**
   * Get record-location using secondary-index and record-index. Deleted records are filtered out.
   * <p>
   * If the Metadata Table is not enabled, an exception is thrown to distinguish this from the absence of the key.
   *
   * @param secondaryKeys The list of secondary keys to read
   */
  @Override
  public HoodiePairData<String, HoodieRecordGlobalLocation> readSecondaryIndex(HoodieData<String> secondaryKeys, String partitionName) {
    HoodieIndexVersion indexVersion = existingIndexVersionOrDefault(partitionName, dataMetaClient);

    if (indexVersion.equals(HoodieIndexVersion.V1)) {
      return readSecondaryIndexV1(secondaryKeys, partitionName);
    } else if (indexVersion.equals(HoodieIndexVersion.V2)) {
      return readSecondaryIndexV2(secondaryKeys, partitionName);
    } else {
      throw new IllegalArgumentException("readSecondaryIndex does not support index with version " + indexVersion);
    }
  }

  /**
   * Get record-location using secondary-index and record-index. Deleted records are filtered out.
   * <p>
   * If the Metadata Table is not enabled, an exception is thrown to distinguish this from the absence of the key.
   *
   * @param secondaryKeys The list of secondary keys to read
   */
  @Override
  public HoodieData<HoodieRecordGlobalLocation> readSecondaryIndexLocations(HoodieData<String> secondaryKeys, String partitionName) {
    HoodieIndexVersion indexVersion = existingIndexVersionOrDefault(partitionName, dataMetaClient);

    if (indexVersion.equals(HoodieIndexVersion.V1)) {
      return readSecondaryIndexV1(secondaryKeys, partitionName).values();
    } else if (indexVersion.equals(HoodieIndexVersion.V2)) {
      return readRecordIndexLocations(getRecordKeysFromSecondaryKeysV2(secondaryKeys, partitionName));
    } else {
      throw new IllegalArgumentException("readSecondaryIndexResult does not support index with version " + indexVersion);
    }
  }

  @Override
  public HoodiePairData<String, HoodieRecord<HoodieMetadataPayload>> getRecordsByKeys(
      HoodieData<String> keys, String partitionName, SerializableFunctionUnchecked<String, String> keyEncodingFn) {
    List<FileSlice> fileSlices = partitionFileSliceMap.computeIfAbsent(partitionName,
        k -> HoodieTableMetadataUtil.getPartitionLatestMergedFileSlices(metadataMetaClient, getMetadataFileSystemView(), partitionName));
    checkState(!fileSlices.isEmpty(), () -> "No file slices found for partition: " + partitionName);

    return doLookup(keys, partitionName, fileSlices, keyEncodingFn);
  }

  public HoodieData<String> getRecordKeysFromSecondaryKeysV2(HoodieData<String> secondaryKeys, String partitionName) {
    return readIndexRecords(secondaryKeys, partitionName, SecondaryIndexKeyUtils::escapeSpecialChars).map(
        hoodieRecord -> SecondaryIndexKeyUtils.getRecordKeyFromSecondaryIndexKey(hoodieRecord.getRecordKey()));
  }

  private HoodiePairData<String, HoodieRecordGlobalLocation> readSecondaryIndexV2(HoodieData<String> secondaryKeys, String partitionName) {
    return readRecordIndex(getRecordKeysFromSecondaryKeysV2(secondaryKeys, partitionName));
  }

  private HoodiePairData<String, HoodieRecordGlobalLocation> readSecondaryIndexV1(HoodieData<String> secondaryKeys, String partitionName) {
    // For secondary index v1 we keep the old implementation.
    ValidationUtils.checkState(secondaryKeys instanceof HoodieListData, "readSecondaryIndex only support HoodieListData at the moment");
    ValidationUtils.checkState(dataMetaClient.getTableConfig().isMetadataPartitionAvailable(MetadataPartitionType.RECORD_INDEX),
        "Record index is not initialized in MDT");
    ValidationUtils.checkState(
        dataMetaClient.getTableConfig().getMetadataPartitions().contains(partitionName),
        () -> "Secondary index is not initialized in MDT for: " + partitionName);
    // Fetch secondary-index records
    Map<String, Set<String>> secondaryKeyRecords = HoodieDataUtils.dedupeAndCollectAsMap(
        getSecondaryIndexRecords(HoodieListData.eager(secondaryKeys.collectAsList()), partitionName));
    // Now collect the record-keys and fetch the RLI records
    List<String> recordKeys = new ArrayList<>();
    secondaryKeyRecords.values().forEach(recordKeys::addAll);
    return readRecordIndex(HoodieListData.eager(recordKeys));
  }

  protected HoodieData<HoodieRecord<HoodieMetadataPayload>> readIndexRecords(HoodieData<String> keys,
                                                                             String partitionName,
                                                                             SerializableFunctionUnchecked<String, String> keyEncodingFn) {
    List<FileSlice> fileSlices = partitionFileSliceMap.computeIfAbsent(partitionName,
        k -> HoodieTableMetadataUtil.getPartitionLatestMergedFileSlices(metadataMetaClient, getMetadataFileSystemView(), partitionName));
    checkState(!fileSlices.isEmpty(), "No file slices found for partition: " + partitionName);

    return doLookupIndexRecords(keys, partitionName, fileSlices, keyEncodingFn);
  }

  // When testing we noticed that the parallelism can be very low which hurts the performance. so we should start with a reasonable
  // level of parallelism in that case.
  private HoodieData<String> repartitioningIfNeeded(
      HoodieData<String> keys, String partitionName, int numFileSlices, SerializableBiFunction<String, Integer, Integer> mappingFunction,
      SerializableFunctionUnchecked<String, String> keyEncodingFn) {
    if (keys instanceof HoodieListData) {
      int parallelism;
      parallelism = (int) keys.map(k -> mappingFunction.apply(keyEncodingFn.apply(k), numFileSlices)).distinct().count();
      // In case of empty lookup set, we should avoid RDD with 0 partitions.
      parallelism = Math.max(parallelism, 1);
      LOG.info("Repartitioning keys for partition {} from list data with parallelism: {}",
          partitionName, parallelism);
      keys = getEngineContext().parallelize(keys.collectAsList(), parallelism);
    } else if (keys.getNumPartitions() < metadataConfig.getRepartitionMinPartitionsThreshold()) {
      LOG.info("Repartitioning keys for partition {} to {} partitions", partitionName, metadataConfig.getRepartitionDefaultPartitions());
      keys = keys.repartition(metadataConfig.getRepartitionDefaultPartitions());
    }
    return keys;
  }

  private ClosableIterator<IndexedRecord> readSliceWithFilter(Predicate predicate, FileSlice fileSlice) throws IOException {
    Option<HoodieInstant> latestMetadataInstant =
        metadataMetaClient.getActiveTimeline().filterCompletedInstants().lastInstant();
    String latestMetadataInstantTime =
        latestMetadataInstant.map(HoodieInstant::requestedTime).orElse(SOLO_COMMIT_TIMESTAMP);
    // Only those log files which have a corresponding completed instant on the dataset should be read
    // This is because the metadata table is updated before the dataset instants are committed.
    Set<String> validInstantTimestamps = getValidInstantTimestamps();
    Option<InstantRange> instantRange = Option.of(InstantRange.builder()
        .rangeType(InstantRange.RangeType.EXACT_MATCH)
<<<<<<< HEAD
        .explicitInstants(validInstantTimestamps).build();
=======
        .explicitInstants(validInstantTimestamps).build());

    // If reuse is enabled and full scan is allowed for the partition, we can reuse the file readers for base files and the reader context for the log files.
    Map<StoragePath, HoodieAvroFileReader> baseFileReaders = Collections.emptyMap();
    ReusableFileGroupRecordBufferLoader<IndexedRecord> recordBufferLoader = null;
    if (reuse && isFullScanAllowedForPartition(fileSlice.getPartitionPath())) {
      Pair<HoodieAvroFileReader, ReusableFileGroupRecordBufferLoader<IndexedRecord>> readers =
          reusableFileReaders.computeIfAbsent(fileSlice.getFileGroupId(), fgId -> {
            try {
              HoodieAvroFileReader baseFileReader = null;
              if (fileSlice.getBaseFile().isPresent()) {
                baseFileReader = (HoodieAvroFileReader) HoodieIOFactory.getIOFactory(storage).getReaderFactory(HoodieRecord.HoodieRecordType.AVRO)
                    .getFileReader(metadataConfig, fileSlice.getBaseFile().get().getStoragePath(), metadataMetaClient.getTableConfig().getBaseFileFormat(), Option.empty());
              }
              return Pair.of(baseFileReader, buildReusableRecordBufferLoader(fileSlice, latestMetadataInstantTime, instantRange));
            } catch (IOException ex) {
              throw new HoodieIOException("Error opening readers for metadata table partition " + fileSlice.getPartitionPath(), ex);
            }
          });
      if (fileSlice.getBaseFile().isPresent()) {
        baseFileReaders = Collections.singletonMap(fileSlice.getBaseFile().get().getStoragePath(), readers.getLeft());
      }

      ValidationUtils.checkArgument(predicate instanceof Predicates.In, "For Metadata Table Reuse, key filter should be based on full keys");
      recordBufferLoader = readers.getRight();
    }
>>>>>>> 44a15184

    HoodieReaderContext<IndexedRecord> readerContext = new HoodieAvroReaderContext(
        storageConf,
        metadataMetaClient.getTableConfig(),
        instantRange,
        Option.of(predicate),
        baseFileReaders);

    HoodieFileGroupReader<IndexedRecord> fileGroupReader = HoodieFileGroupReader.<IndexedRecord>newBuilder()
        .withReaderContext(readerContext)
        .withHoodieTableMetaClient(metadataMetaClient)
        .withLatestCommitTime(latestMetadataInstantTime)
        .withFileSlice(fileSlice)
        .withDataSchema(SCHEMA)
        .withRequestedSchema(SCHEMA)
        .withProps(buildFileGroupReaderProperties(metadataConfig))
<<<<<<< HEAD
        .withStart(0)
        .withLength(Long.MAX_VALUE)
        .withShouldUseRecordPosition(false)
        .withEnableOptimizedLogBlockScan(metadataConfig.isOptimizedLogBlocksScanEnabled())
=======
        .withRecordBufferLoader(recordBufferLoader)
>>>>>>> 44a15184
        .build();

    return fileGroupReader.getClosableIterator();
  }

  private ReusableFileGroupRecordBufferLoader<IndexedRecord> buildReusableRecordBufferLoader(FileSlice fileSlice, String latestMetadataInstantTime,
                                                                                             Option<InstantRange> instantRangeOption) {
    // initialize without any filters
    HoodieReaderContext<IndexedRecord> readerContext = new HoodieAvroReaderContext(
        storageConf,
        metadataMetaClient.getTableConfig(),
        instantRangeOption,
        Option.empty());
    readerContext.initRecordMerger(metadataConfig.getProps());
    readerContext.setHasBootstrapBaseFile(false);
    readerContext.setHasLogFiles(fileSlice.hasLogFiles());
    readerContext.setSchemaHandler(new FileGroupReaderSchemaHandler<>(readerContext, SCHEMA, SCHEMA, Option.empty(), metadataMetaClient.getTableConfig(), metadataConfig.getProps()));
    readerContext.setShouldMergeUseRecordPosition(false);
    readerContext.setLatestCommitTime(latestMetadataInstantTime);
    return FileGroupRecordBufferLoader.createReusable(readerContext);
  }

  private HoodiePairData<String, HoodieRecord<HoodieMetadataPayload>> lookupKeyRecordPairs(String partitionName,
                                                                                           List<String> sortedKeys,
                                                                                           FileSlice fileSlice) {
    Map<String, List<HoodieRecord<HoodieMetadataPayload>>> map = new HashMap<>();
    try (ClosableIterator<Pair<String, HoodieRecord<HoodieMetadataPayload>>> iterator =
             lookupKeyRecordPairsItr(partitionName, sortedKeys, fileSlice)) {
      iterator.forEachRemaining(entry -> map.put(entry.getKey(), Collections.singletonList(entry.getValue())));
    }
    return HoodieListPairData.eager(map);
  }

  private HoodieData<HoodieRecord<HoodieMetadataPayload>> lookupRecords(String partitionName,
                                                                        List<String> sortedKeys,
                                                                        FileSlice fileSlice) {
    List<HoodieRecord<HoodieMetadataPayload>> res = new ArrayList<>();
    try (ClosableIterator<HoodieRecord<HoodieMetadataPayload>> iterator = lookupRecordsItr(partitionName, sortedKeys, fileSlice)) {
      iterator.forEachRemaining(res::add);
    }
    return HoodieListData.lazy(res);
  }

  private ClosableIterator<Pair<String, HoodieRecord<HoodieMetadataPayload>>> lookupKeyRecordPairsItr(String partitionName,
                                                                                                      List<String> sortedKeys,
                                                                                                      FileSlice fileSlice) {
    return lookupRecords(partitionName, sortedKeys, fileSlice, metadataRecord -> {
      HoodieMetadataPayload payload = new HoodieMetadataPayload(Option.of(metadataRecord));
      String rowKey = payload.key != null ? payload.key : metadataRecord.get(KEY_FIELD_NAME).toString();
      HoodieKey hoodieKey = new HoodieKey(rowKey, partitionName);
      return Pair.of(rowKey, new HoodieAvroRecord<>(hoodieKey, payload));
    }, true);
  }

  private ClosableIterator<HoodieRecord<HoodieMetadataPayload>> lookupRecordsItr(String partitionName,
                                                                                 List<String> keys,
                                                                                 FileSlice fileSlice) {
    return lookupRecords(partitionName, keys, fileSlice,
        metadataRecord -> {
          HoodieMetadataPayload payload = new HoodieMetadataPayload(Option.of(metadataRecord));
          return new HoodieAvroRecord<>(new HoodieKey(payload.key, partitionName), payload);
        }, true);
  }

  /**
   * Lookup records and produce a lazy iterator of mapped HoodieRecords.
   * @param isFullKey If true, perform exact key match. If false, perform prefix match.
   */
  private <T> ClosableIterator<T> lookupRecords(String partitionName,
                                                List<String> sortedKeys,
                                                FileSlice fileSlice,
                                                SerializableFunctionUnchecked<GenericRecord, T> transformer,
                                                boolean isFullKey) {
    // If no keys to lookup, we must return early, otherwise, the hfile lookup will return all records.
    if (sortedKeys.isEmpty()) {
      return new EmptyIterator<>();
    }
    try {
      Predicate predicate = buildPredicate(partitionName, sortedKeys, isFullKey);
      ClosableIterator<IndexedRecord> rawIterator = readSliceWithFilter(predicate, fileSlice);

      return new CloseableMappingIterator<>(rawIterator, record -> {
        GenericRecord metadataRecord = (GenericRecord) record;
        return transformer.apply(metadataRecord);
      });
    } catch (IOException e) {
      throw new HoodieIOException("Error merging records from metadata table for " + sortedKeys.size() + " keys", e);
    }
  }

  /**
   * Builds a predicate for querying metadata partitions based on the partition type and lookup strategy.
   *
   * Secondary index partitions are treated as a special case where the isFullKey parameter is ignored.
   * This is because secondary index lookups are neither pure prefix lookups nor full key lookups,
   * but rather use a customized key format: {secondary_key}+${record_key}. The lookup always uses
   * prefix matching to find all record keys associated with a given secondary key value.
   *
   * @param partitionName The name of the metadata partition
   * @param sortedKeys The list of keys to search for
   * @param isFullKey Whether to perform exact key matching (ignored for secondary index partitions)
   * @return A predicate for filtering records
   */
  static Predicate buildPredicate(String partitionName, List<String> sortedKeys, boolean isFullKey) {
    if (MetadataPartitionType.fromPartitionPath(partitionName)
          .equals(MetadataPartitionType.SECONDARY_INDEX)) {
      // For secondary index, always use prefix matching
      return Predicates.startsWithAny(null,
          sortedKeys.stream()
          .map(escapedKey -> escapedKey + SECONDARY_INDEX_RECORD_KEY_SEPARATOR)
          .map(Literal::from)
          .collect(Collectors.toList()));
    } else if (isFullKey) {
      // For non-secondary index with full key matching
      return Predicates.in(null, sortedKeys.stream()
          .map(Literal::from)
          .collect(Collectors.toList()));
    } else {
      // For non-secondary index with prefix matching
      return Predicates.startsWithAny(null, sortedKeys.stream()
          .map(Literal::from)
          .collect(Collectors.toList()));
    }
  }

  private Set<String> getValidInstantTimestamps() {
    if (validInstantTimestamps == null) {
      validInstantTimestamps = HoodieTableMetadataUtil.getValidInstantTimestamps(dataMetaClient, metadataMetaClient);
    }
    return validInstantTimestamps;
  }

  // NOTE: We're allowing eager full-scan of the log-files only for "files" partition.
  //       Other partitions (like "column_stats", "bloom_filters") will have to be fetched
  //       t/h point-lookups
  private boolean isFullScanAllowedForPartition(String partitionName) {
    switch (partitionName) {
      case PARTITION_NAME_FILES:
        return DEFAULT_METADATA_ENABLE_FULL_SCAN_LOG_FILES;

      case PARTITION_NAME_COLUMN_STATS:
      case PARTITION_NAME_BLOOM_FILTERS:
      default:
        return false;
    }
  }

  @Override
  public void close() {
    partitionFileSliceMap.clear();
    if (this.metadataFileSystemView != null) {
      this.metadataFileSystemView.close();
      this.metadataFileSystemView = null;
    }
    closeReusableReaders();
  }

  /**
   * Close and clear all the partitions readers.
   */
  private void closeReusableReaders() {
    if (reuse) {
      reusableFileReaders.values().forEach(pair -> {
        if (pair.getLeft() != null) {
          // Close the base file reader
          pair.getLeft().close();
        }
        if (pair.getRight() != null) {
          // Close the file group record buffer
          pair.getRight().close();
        }
      });
      reusableFileReaders.clear();
    }
  }

  public boolean enabled() {
    return isMetadataTableInitialized;
  }

  public HoodieTableMetaClient getMetadataMetaClient() {
    return metadataMetaClient;
  }

  public HoodieTableFileSystemView getMetadataFileSystemView() {
    if (metadataFileSystemView == null) {
      metadataFileSystemView = getFileSystemViewForMetadataTable(metadataMetaClient);
    }
    return metadataFileSystemView;
  }

  public Map<String, String> stats() {
    Set<String> allMetadataPartitionPaths = Arrays.stream(MetadataPartitionType.getValidValues()).map(MetadataPartitionType::getPartitionPath).collect(Collectors.toSet());
    return metrics.map(m -> m.getStats(true, metadataMetaClient, this, allMetadataPartitionPaths)).orElseGet(HashMap::new);
  }

  @Override
  public Option<String> getSyncedInstantTime() {
    if (metadataMetaClient != null) {
      Option<HoodieInstant> latestInstant = metadataMetaClient.getActiveTimeline().getDeltaCommitTimeline().filterCompletedInstants().lastInstant();
      if (latestInstant.isPresent()) {
        return Option.of(latestInstant.get().requestedTime());
      }
    }
    return Option.empty();
  }

  @Override
  public Option<String> getLatestCompactionTime() {
    if (metadataMetaClient != null) {
      Option<HoodieInstant> latestCompaction = metadataMetaClient.getActiveTimeline().getCommitAndReplaceTimeline().filterCompletedInstants().lastInstant();
      if (latestCompaction.isPresent()) {
        return Option.of(latestCompaction.get().requestedTime());
      }
    }
    return Option.empty();
  }

  @Override
  public void reset() {
    initIfNeeded();
    dataMetaClient.reloadActiveTimeline();
    if (metadataMetaClient != null) {
      metadataMetaClient.reloadActiveTimeline();
      if (metadataFileSystemView != null) {
        metadataFileSystemView.close();
      }
      metadataFileSystemView = null;
    }
    validInstantTimestamps = null;
    partitionFileSliceMap.clear();
    closeReusableReaders();
  }

  @Override
  public int getNumFileGroupsForPartition(MetadataPartitionType partition) {
    partitionFileSliceMap.computeIfAbsent(partition.getPartitionPath(),
        k -> HoodieTableMetadataUtil.getPartitionLatestMergedFileSlices(metadataMetaClient,
            getMetadataFileSystemView(), partition.getPartitionPath()));
    return partitionFileSliceMap.get(partition.getPartitionPath()).size();
  }

  @Override
  public Map<Pair<String, StoragePath>, List<StoragePathInfo>> listPartitions(List<Pair<String, StoragePath>> partitionPathList) throws IOException {
    Map<String, Pair<String, StoragePath>> absoluteToPairMap = partitionPathList.stream()
        .collect(Collectors.toMap(
            pair -> pair.getRight().toString(),
            Function.identity()
        ));
    return getAllFilesInPartitions(
        partitionPathList.stream().map(pair -> pair.getRight().toString()).collect(Collectors.toList()))
        .entrySet().stream().collect(Collectors.toMap(
            entry -> absoluteToPairMap.get(entry.getKey()),
            Map.Entry::getValue
        ));
  }

  @Override
  public HoodiePairData<String, Set<String>> getSecondaryIndexRecords(HoodieData<String> secondaryKeys, String partitionName) {
    HoodieIndexVersion indexVersion = existingIndexVersionOrDefault(partitionName, dataMetaClient);

    if (indexVersion.equals(HoodieIndexVersion.V1)) {
      return getSecondaryIndexRecordsV1(secondaryKeys, partitionName);
    } else if (indexVersion.equals(HoodieIndexVersion.V2)) {
      return getSecondaryIndexRecordsV2(secondaryKeys, partitionName);
    } else {
      throw new IllegalArgumentException("getSecondaryIndexRecords does not support index with version " + indexVersion);
    }
  }

  private HoodiePairData<String, Set<String>> getSecondaryIndexRecordsV1(HoodieData<String> keys, String partitionName) {
    if (keys.isEmpty()) {
      return HoodieListPairData.eager(Collections.emptyList());
    }

    Map<String, Set<String>> res = getRecordsByKeyPrefixes(keys, partitionName, false, SecondaryIndexKeyUtils::escapeSpecialChars)
            .map(record -> {
              if (!record.getData().isDeleted()) {
                return SecondaryIndexKeyUtils.getSecondaryKeyRecordKeyPair(record.getRecordKey());
              }
              return null;
            })
            .filter(Objects::nonNull)
            .collectAsList()
            .stream()
            .collect(HashMap::new,
                    (map, pair) -> map.computeIfAbsent(pair.getKey(), k -> new HashSet<>()).add(pair.getValue()),
                    (map1, map2) -> map2.forEach((k, v) -> map1.computeIfAbsent(k, key -> new HashSet<>()).addAll(v)));


    return HoodieListPairData.eager(
            res.entrySet()
                    .stream()
                    .collect(Collectors.toMap(
                            Map.Entry::getKey,
                            entry -> Collections.singletonList(entry.getValue())
                    ))
    );
  }

  private HoodiePairData<String, Set<String>> getSecondaryIndexRecordsV2(HoodieData<String> secondaryKeys, String partitionName) {
    if (secondaryKeys.isEmpty()) {
      return HoodieListPairData.eager(Collections.emptyList());
    }
    return readIndexRecords(secondaryKeys, partitionName, SecondaryIndexKeyUtils::escapeSpecialChars)
        .filter(hoodieRecord -> !hoodieRecord.getData().isDeleted())
        .mapToPair(hoodieRecord -> SecondaryIndexKeyUtils.getRecordKeySecondaryKeyPair(hoodieRecord.getRecordKey()))
        .groupByKey()
        .mapToPair(p -> {
          HashSet<String> secKeys = new HashSet<>();
          p.getValue().iterator().forEachRemaining(secKeys::add);
          return Pair.of(p.getKey(), secKeys);
        });
  }

  /**
   * Derive necessary properties for FG reader.
   */
  TypedProperties buildFileGroupReaderProperties(HoodieMetadataConfig metadataConfig) {
    HoodieCommonConfig commonConfig = HoodieCommonConfig.newBuilder()
        .fromProperties(metadataConfig.getProps()).build();
    TypedProperties props = new TypedProperties();
    props.setProperty(
        MAX_MEMORY_FOR_MERGE.key(),
        Long.toString(metadataConfig.getMaxReaderMemory()));
    props.setProperty(
        SPILLABLE_MAP_BASE_PATH.key(),
        metadataConfig.getSplliableMapDir());
    props.setProperty(
        SPILLABLE_DISK_MAP_TYPE.key(),
        commonConfig.getSpillableDiskMapType().name());
    props.setProperty(
        DISK_MAP_BITCASK_COMPRESSION_ENABLED.key(),
        Boolean.toString(commonConfig.isBitCaskDiskMapCompressionEnabled()));
    return props;
  }
}<|MERGE_RESOLUTION|>--- conflicted
+++ resolved
@@ -518,9 +518,6 @@
     Set<String> validInstantTimestamps = getValidInstantTimestamps();
     Option<InstantRange> instantRange = Option.of(InstantRange.builder()
         .rangeType(InstantRange.RangeType.EXACT_MATCH)
-<<<<<<< HEAD
-        .explicitInstants(validInstantTimestamps).build();
-=======
         .explicitInstants(validInstantTimestamps).build());
 
     // If reuse is enabled and full scan is allowed for the partition, we can reuse the file readers for base files and the reader context for the log files.
@@ -547,7 +544,6 @@
       ValidationUtils.checkArgument(predicate instanceof Predicates.In, "For Metadata Table Reuse, key filter should be based on full keys");
       recordBufferLoader = readers.getRight();
     }
->>>>>>> 44a15184
 
     HoodieReaderContext<IndexedRecord> readerContext = new HoodieAvroReaderContext(
         storageConf,
@@ -564,14 +560,8 @@
         .withDataSchema(SCHEMA)
         .withRequestedSchema(SCHEMA)
         .withProps(buildFileGroupReaderProperties(metadataConfig))
-<<<<<<< HEAD
-        .withStart(0)
-        .withLength(Long.MAX_VALUE)
-        .withShouldUseRecordPosition(false)
+        .withRecordBufferLoader(recordBufferLoader)
         .withEnableOptimizedLogBlockScan(metadataConfig.isOptimizedLogBlocksScanEnabled())
-=======
-        .withRecordBufferLoader(recordBufferLoader)
->>>>>>> 44a15184
         .build();
 
     return fileGroupReader.getClosableIterator();
